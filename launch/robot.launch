--- conflicted
+++ resolved
@@ -7,15 +7,8 @@
             <arg name="R" value="0.0"/>
             <arg name="P" value="0.0"/>
             <arg name="Y" value="-3.14"/>
-<<<<<<< HEAD
-        </include>
-
-        <!-- <node pkg="robot_localization" type="ekf_localization_node" name="ekf_localization_node">
-            <rosparam command="load" file="$(find robot_controller)/config/ekf.yaml"/>
-        </node> -->
-=======
       </include>
+      
       <include file="$(find robot_controller)/launch/slam_localization.launch">
       </include>
->>>>>>> 3cd56ce6
 </launch>