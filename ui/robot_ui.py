--- conflicted
+++ resolved
@@ -15,10 +15,7 @@
 import pathlib
 from typing import List
 from controller_manager_msgs.srv import SwitchControllerRequest, SwitchController, LoadController, UnloadController, LoadControllerRequest, UnloadControllerRequest
-<<<<<<< HEAD
-=======
 from robot_controller.srv import GoForward, GoForwardRequest, GoForwardResponse
->>>>>>> 3cd56ce6
 import subprocess
 import os
 import toml
@@ -120,12 +117,7 @@
         rospy.wait_for_service(SET_MODEL_STATE_SERVICE)
         self._set_model_state = rospy.ServiceProxy(SET_MODEL_STATE_SERVICE, SetModelState, persistent=True)
 
-<<<<<<< HEAD
         self._read_clueboard_client = actionlib.SimpleActionClient('read_clueboard', ReadClueboardAction)
-=======
-
-        self.reset_service = rospy.Service('reset_model_service', GoForward, self.SLOT_reset_model)
->>>>>>> 3cd56ce6
 
         # Publisher to publish commands to the robot command topic (robot_control reads this topic, and updates cmd_vel with it continuously)
         self._command_publisher = rospy.Publisher(ROBOT_COMMAND_TOPIC, Twist, queue_size=1)
